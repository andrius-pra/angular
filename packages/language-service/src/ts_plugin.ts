/**
 * @license
 * Copyright Google Inc. All Rights Reserved.
 *
 * Use of this source code is governed by an MIT-style license that can be
 * found in the LICENSE file at https://angular.io/license
 */

import * as tss from 'typescript/lib/tsserverlibrary';

import {createLanguageService} from './language_service';
import {TypeScriptServiceHost} from './typescript_host';

/**
 * A note about importing TypeScript module.
 * The TypeScript module is supplied by tsserver at runtime to ensure version
 * compatibility. In Angular language service, the rollup output is augmented
 * with a "banner" shim that overwrites 'typescript' and
 * 'typescript/lib/tsserverlibrary' imports with the value supplied by tsserver.
 * This means import of either modules will not be "required", but they'll work
 * just like regular imports.
 */

const projectHostMap = new WeakMap<tss.server.Project, TypeScriptServiceHost>();

<<<<<<< HEAD
function tryCall<T>(callback: () => T): T | undefined {
  try {
      return callback();
  } catch (e) {
      return undefined;
  }
}

export function getExternalFiles(project: tss.server.Project): string[]|undefined {
  const host = projectHostMap.get(project);
  if (host) {
    host.getAnalyzedModules();
    const externalFiles = host.getTemplateReferences();
    return externalFiles;
=======
/**
 * Return the external templates discovered through processing all NgModules in
 * the specified `project`.
 * This function is called in a few situations:
 * 1. When a ConfiguredProject is created
 *    https://github.com/microsoft/TypeScript/blob/c26c44d5fceb04ea14da20b6ed23449df777ff34/src/server/editorServices.ts#L1755
 * 2. When updateGraph() is called on a Project
 *    https://github.com/microsoft/TypeScript/blob/c26c44d5fceb04ea14da20b6ed23449df777ff34/src/server/project.ts#L915
 * @param project Most likely a ConfiguredProject
 */
export function getExternalFiles(project: tss.server.Project): string[] {
  if (!project.hasRoots()) {
    // During project initialization where there is no root files yet we should
    // not do any work.
    return [];
  }
  const ngLSHost = projectHostMap.get(project);
  if (!ngLSHost) {
    // Without an Angular host there is no way to get template references.
    return [];
  }
  ngLSHost.getAnalyzedModules();
  const templates = ngLSHost.getTemplateReferences();
  const logger = project.projectService.logger;
  if (logger.hasLevel(tss.server.LogLevel.verbose)) {
    // Log external files to help debugging.
    logger.info(`External files in ${project.projectName}: ${JSON.stringify(templates)}`);
>>>>>>> 3f511646
  }
  return templates;
}

export function create(info: tss.server.PluginCreateInfo): tss.LanguageService {
  const {project, languageService: tsLS, languageServiceHost: tsLSHost, config} = info;
  // This plugin could operate under two different modes:
  // 1. TS + Angular
  //    Plugin augments TS language service to provide additional Angular
  //    information. This only works with inline templates and is meant to be
  //    used as a local plugin (configured via tsconfig.json)
  // 2. Angular only
  //    Plugin only provides information on Angular templates, no TS info at all.
  //    This effectively disables native TS features and is meant for internal
  //    use only.
  const angularOnly = config ? config.angularOnly === true : false;
  const ngLSHost = new TypeScriptServiceHost(tsLSHost, tsLS);
  const ngLS = createLanguageService(ngLSHost);
  projectHostMap.set(project, ngLSHost);

  function getCompletionsAtPosition(
      fileName: string, position: number,
      options: tss.GetCompletionsAtPositionOptions | undefined) {
    if (!angularOnly) {
      const results = tryCall(() => tsLS.getCompletionsAtPosition(fileName, position, options));
      if (results && results.entries.length) {
        // If TS could answer the query, then return results immediately.
        return results;
      }
    }
    return ngLS.getCompletionsAt(fileName, position);
  }

  function getQuickInfoAtPosition(fileName: string, position: number): tss.QuickInfo|undefined {
    if (!angularOnly) {
      const result = tryCall(() => tsLS.getQuickInfoAtPosition(fileName, position));
      if (result) {
        // If TS could answer the query, then return results immediately.
        return result;
      }
    }
    return ngLS.getHoverAt(fileName, position);
  }

  function getSemanticDiagnostics(fileName: string): tss.Diagnostic[] {
    const results: tss.Diagnostic[] = [];
    if (!angularOnly) {
      results.push(...tryCall(() => tsLS.getSemanticDiagnostics(fileName)) || []);
    }
    // For semantic diagnostics we need to combine both TS + Angular results
    results.push(...ngLS.getDiagnostics(fileName));
    return results;
  }

  function getDefinitionAtPosition(
      fileName: string, position: number): ReadonlyArray<tss.DefinitionInfo>|undefined {
    if (!angularOnly) {
      const results = tryCall(() => tsLS.getDefinitionAtPosition(fileName, position));
      if (results) {
        // If TS could answer the query, then return results immediately.
        return results;
      }
    }
    const result = ngLS.getDefinitionAt(fileName, position);
    if (!result || !result.definitions || !result.definitions.length) {
      return;
    }
    return result.definitions;
  }

  function getDefinitionAndBoundSpan(
      fileName: string, position: number): tss.DefinitionInfoAndBoundSpan|undefined {
    if (!angularOnly) {
      const result = tryCall(() => tsLS.getDefinitionAndBoundSpan(fileName, position));
      if (result) {
        // If TS could answer the query, then return results immediately.
        return result;
      }
    }
    return ngLS.getDefinitionAt(fileName, position);
  }

  const proxy: tss.LanguageService = Object.assign(
      // First clone the original TS language service
      {}, tsLS,
      // Then override the methods supported by Angular language service
      {
          getCompletionsAtPosition, getQuickInfoAtPosition, getSemanticDiagnostics,
          getDefinitionAtPosition, getDefinitionAndBoundSpan,
      });
  return proxy;
}<|MERGE_RESOLUTION|>--- conflicted
+++ resolved
@@ -23,7 +23,6 @@
 
 const projectHostMap = new WeakMap<tss.server.Project, TypeScriptServiceHost>();
 
-<<<<<<< HEAD
 function tryCall<T>(callback: () => T): T | undefined {
   try {
       return callback();
@@ -32,13 +31,6 @@
   }
 }
 
-export function getExternalFiles(project: tss.server.Project): string[]|undefined {
-  const host = projectHostMap.get(project);
-  if (host) {
-    host.getAnalyzedModules();
-    const externalFiles = host.getTemplateReferences();
-    return externalFiles;
-=======
 /**
  * Return the external templates discovered through processing all NgModules in
  * the specified `project`.
@@ -66,7 +58,6 @@
   if (logger.hasLevel(tss.server.LogLevel.verbose)) {
     // Log external files to help debugging.
     logger.info(`External files in ${project.projectName}: ${JSON.stringify(templates)}`);
->>>>>>> 3f511646
   }
   return templates;
 }
